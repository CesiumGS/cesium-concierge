# cesium-concierge

__Hello! I'm Cesium Conierge, a GitHub bot for [Cesium](https://github.com/AnalyticalGraphicsInc/cesium). I automate
common certain GitHub tasks, and can currently:__
- Post a reminder comment to closed issues that have Google Group links in them
- Post a suggestion to update `CHANGES.md` on newly-opened pull requests, and/or to update licenses if files in Third-party folders have changed.
## Building

Clone this repository:
```bash
$ git clone https://github.com/AnalyticalGraphicsInc/cesium-concierge
```
Install the dependencies:
```bash
$ cd cesium-concierge && npm install
```

And run:
```bash
$ npm start
```

## Setup
`cesium-concierge` requires a few settings before working. These can be set in three ways:
- As environment variables
- As keys in `./config.json`

> Note: These settings take effect hierarchically, with environment variables > arguments > `config.json`

The possible settings are:

| Name | Type | Description | Required? |
| --- | --- | --- | --- |
| `secret` | `string` | Repository secret to verify __incoming__ WebHook requests from GitHub | ✓
| `repositories:{full_name}` | `object` | Settings specific to the repository `{full_name}`. | ✓
| `repositories:{full_name}:gitHubToken` | `string` | Token used to verify __outgoing__ requests to GitHub repository | ✓
| `repositories:{full_name}:remindForum` | `boolean` | Enables the functionality to post a reminder message to a closed issue if it contains links to a Google Group forum. | X
| `repositories:{full_name}:thirdPartyFolders` | `string` | Comma-seperated list of folders in which to look for changed files in pull request to remind user to update License. | X
<<<<<<< HEAD
| `repositories:{full_name}:checkChangesMd` | `boolean` | If `true`, check if `./CHANGES.md` has been updated in pull request. If not, post a comment suggesting that it should be edited. | X
| `repositories:{full_name}:claUrl` | `string` | The GitHub API URL to the CLA file in JSON form. If undefined it disables CLA checking. See [here](https://developer.github.com/v3/repos/contents/#get-contents) for how the URL should look. _Example:_ https://api.github.com/repos/AnalyticalGraphicsInc/cesium-concierge/contents/specs/data/config/CLA.json | X
=======
| `repositories:{full_name}:checkChangesMd` | `boolean` | If `true`, check if `CHANGES.md` has been updated in pull request. If not, post comment suggesting that it should be edited. | X
| `repositories:{full_name}:maxDaysSinceUpdate` | `number` | "Bump" pull requests older than this number of days ago | X
>>>>>>> a1fd426e
| `port` | `number: default 5000` | Port on which to listen to incoming requests | X
| `listenPath` | `string: default"/"` | Path on which to listen for incoming requests | X

> Note: `full_name` is the repository name in the form `{organization}/{repository}`. For example: `AnalyticalGraphicsInc/cesium`

`secret` and `repositories:{full_name}:gitHubToken` are the important settings; they verify that the communication between your server and
GitHub is safe.

### Setting `secret`
Enable a [GitHub WebHook](https://developer.github.com/webhooks/creating/) on a repository, making sure to create a secret.
The secret verifies that all incoming requests to your server are from GitHub and not something else.

### Setting `gitHubToken`
Next, get a [Personal Access Token](https://help.github.com/articles/creating-a-personal-access-token-for-the-command-line/), which verifies with GitHub that all requests to its API come from an account
with privileges. Set it locally by using any of the three ways listed above.

### CLA Format
The `repositories:{full_name}:claUrl` should point to a GitHub URL of a JSON file with the following format:
```json
[
  {
    "gitHub": "jdoe"
  },
  {
    "gitHub": "baxterthehacker"
  },
  // ...
]
```
The `gitHub` value is the only required field, but this format provides for storing more information alongside the GitHub name.

---

<p align="center">
  <a href="http://cesiumjs.org/"><img width="250px" src="https://cesiumjs.org/images/logos/cesium-black.png" /></a>
</p><|MERGE_RESOLUTION|>--- conflicted
+++ resolved
@@ -36,13 +36,9 @@
 | `repositories:{full_name}:gitHubToken` | `string` | Token used to verify __outgoing__ requests to GitHub repository | ✓
 | `repositories:{full_name}:remindForum` | `boolean` | Enables the functionality to post a reminder message to a closed issue if it contains links to a Google Group forum. | X
 | `repositories:{full_name}:thirdPartyFolders` | `string` | Comma-seperated list of folders in which to look for changed files in pull request to remind user to update License. | X
-<<<<<<< HEAD
 | `repositories:{full_name}:checkChangesMd` | `boolean` | If `true`, check if `./CHANGES.md` has been updated in pull request. If not, post a comment suggesting that it should be edited. | X
 | `repositories:{full_name}:claUrl` | `string` | The GitHub API URL to the CLA file in JSON form. If undefined it disables CLA checking. See [here](https://developer.github.com/v3/repos/contents/#get-contents) for how the URL should look. _Example:_ https://api.github.com/repos/AnalyticalGraphicsInc/cesium-concierge/contents/specs/data/config/CLA.json | X
-=======
-| `repositories:{full_name}:checkChangesMd` | `boolean` | If `true`, check if `CHANGES.md` has been updated in pull request. If not, post comment suggesting that it should be edited. | X
 | `repositories:{full_name}:maxDaysSinceUpdate` | `number` | "Bump" pull requests older than this number of days ago | X
->>>>>>> a1fd426e
 | `port` | `number: default 5000` | Port on which to listen to incoming requests | X
 | `listenPath` | `string: default"/"` | Path on which to listen for incoming requests | X
 
