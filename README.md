--- conflicted
+++ resolved
@@ -42,15 +42,10 @@
 | `repositories:{full_name}:contributorsPath` | `string` |  Relative path from the root of the repository to the `CONTRIBUTORS.md` file. | X | _Disabled if not set._
 | `repositories:{full_name}:maxDaysSinceUpdate` | `number` | "Bump" pull requests older than this number of days ago. | X | `30`
 | `repositories:{full_name}:unitTestPath` | `string` |  Relative path to the directory containing unit tests. _Example:`Specs/`_ | X | _Disabled if not set._
-<<<<<<< HEAD
 | `port` | `number` | Port on which to listen to incoming requests. | X | `5000`
 | `listenPath` | `string` | Path on which to listen for incoming requests. | X | `"/"`
-=======
-| `port` | `number` | Port on which to listen to incoming requests | X | `5000`
-| `listenPath` | `string` | Path on which to listen for incoming requests | X | `"/"`
 | `slackToken` | `string` | Slack API token for posting release reminders and fun stats to the Slack team. | X | _Disabled if not set._
 | `slackConfigUrl` | `string` | The GitHub API URL to a YAML file containing the release schedule and other SlackBot config. | X | `""`
->>>>>>> bb07d908
 
 > Note: `full_name` is the repository name in the form `{organization}/{repository}`. For example: `AnalyticalGraphicsInc/cesium`
 
