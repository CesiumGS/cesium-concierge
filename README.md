# cesium-concierge

__Hello! I'm Cesium Conierge, a GitHub bot for [Cesium](https://github.com/AnalyticalGraphicsInc/cesium). I automate
common certain GitHub tasks, and can currently:__
- Post a reminder comment to closed issues that have Google Group links in them
- Post a suggestion to update `CHANGES.md` on newly-opened pull requests, and/or to update licenses if files in Third-party folders have changed.
## Building

Clone this repository:
```bash
$ git clone https://github.com/AnalyticalGraphicsInc/cesium-concierge
```
Install the dependencies:
```bash
$ cd cesium-concierge && npm install
```

And run:
```bash
$ npm start
```

## Setup
`cesium-concierge` requires a few settings before working. These can be set in three ways:
- As environment variables
- As keys in `./config.json`

> Note: These settings take effect hierarchically, with environment variables > arguments > `config.json`

The possible settings are:

| Name | Type | Description | Required? |
| --- | --- | --- | --- |
| `secret` | `string` | Repository secret to verify __incoming__ WebHook requests from GitHub | ✓
<<<<<<< HEAD
| `repositories:{name}` | `object` | Settings specific to the repository `{name}`. | ✓
| `repositories:{name}:gitHubToken` | `string` | Token used to verify __outgoing__ requests to GitHub repository | ✓
| `repositories:{name}:remindForum` | `boolean` | Enables the functionality to post a reminder message to a closed issue if it contains links to a Google Group forum. | X
| `repositories:{name}:thirdPartyFolders` | `string` | Comma-seperated list of folders in which to look for changed files in pull request to remind user to update License. | X
| `repositories:{name}:checkChangesMd` | `boolean` | If `true`, check if `CHANGES.md` has been updated in pull request. If not, post comment suggesting that it should be edited. | X
| `repositories:{name}:maxDaysSinceUpdate` | `number` | "Bump" pull requests older than this number of days ago | X
=======
| `repositories:{full_name}` | `object` | Settings specific to the repository `{full_name}`. | ✓
| `repositories:{full_name}:gitHubToken` | `string` | Token used to verify __outgoing__ requests to GitHub repository | ✓
| `repositories:{full_name}:remindForum` | `boolean` | Enables the functionality to post a reminder message to a closed issue if it contains links to a Google Group forum. | X
| `repositories:{full_name}:thirdPartyFolders` | `string` | Comma-seperated list of folders in which to look for changed files in pull request to remind user to update License. | X
| `repositories:{full_name}:checkChangesMd` | `boolean` | If `true`, check if `CHANGES.md` has been updated in pull request. If not, post comment suggesting that it should be edited. | X
>>>>>>> a1d96d54
| `port` | `number: default 5000` | Port on which to listen to incoming requests | X
| `listenPath` | `string: default"/"` | Path on which to listen for incoming requests | X

> Note: `full_name` is the repository name in the form `{organization}/{repository}`. For example: `AnalyticalGraphicsInc/cesium`

`secret` and `repositories:{full_name}:gitHubToken` are the important settings; they verify that the communication between your server and
GitHub is safe.

### Setting `secret`
Enable a [GitHub WebHook](https://developer.github.com/webhooks/creating/) on a repository, making sure to create a secret.
The secret verifies that all incoming requests to your server are from GitHub and not something else.

### Setting `gitHubToken`
Next, get a [Personal Access Token](https://help.github.com/articles/creating-a-personal-access-token-for-the-command-line/), which verifies with GitHub that all requests to its API come from an account
with privileges. Set it locally by using any of the three ways listed above.

---

<p align="center">
  <a href="http://cesiumjs.org/"><img width="250px" src="https://cesiumjs.org/images/logos/cesium-black.png" /></a>
</p><|MERGE_RESOLUTION|>--- conflicted
+++ resolved
@@ -32,20 +32,12 @@
 | Name | Type | Description | Required? |
 | --- | --- | --- | --- |
 | `secret` | `string` | Repository secret to verify __incoming__ WebHook requests from GitHub | ✓
-<<<<<<< HEAD
-| `repositories:{name}` | `object` | Settings specific to the repository `{name}`. | ✓
-| `repositories:{name}:gitHubToken` | `string` | Token used to verify __outgoing__ requests to GitHub repository | ✓
-| `repositories:{name}:remindForum` | `boolean` | Enables the functionality to post a reminder message to a closed issue if it contains links to a Google Group forum. | X
-| `repositories:{name}:thirdPartyFolders` | `string` | Comma-seperated list of folders in which to look for changed files in pull request to remind user to update License. | X
-| `repositories:{name}:checkChangesMd` | `boolean` | If `true`, check if `CHANGES.md` has been updated in pull request. If not, post comment suggesting that it should be edited. | X
-| `repositories:{name}:maxDaysSinceUpdate` | `number` | "Bump" pull requests older than this number of days ago | X
-=======
 | `repositories:{full_name}` | `object` | Settings specific to the repository `{full_name}`. | ✓
 | `repositories:{full_name}:gitHubToken` | `string` | Token used to verify __outgoing__ requests to GitHub repository | ✓
 | `repositories:{full_name}:remindForum` | `boolean` | Enables the functionality to post a reminder message to a closed issue if it contains links to a Google Group forum. | X
 | `repositories:{full_name}:thirdPartyFolders` | `string` | Comma-seperated list of folders in which to look for changed files in pull request to remind user to update License. | X
 | `repositories:{full_name}:checkChangesMd` | `boolean` | If `true`, check if `CHANGES.md` has been updated in pull request. If not, post comment suggesting that it should be edited. | X
->>>>>>> a1d96d54
+| `repositories:{full_name}:maxDaysSinceUpdate` | `number` | "Bump" pull requests older than this number of days ago | X
 | `port` | `number: default 5000` | Port on which to listen to incoming requests | X
 | `listenPath` | `string: default"/"` | Path on which to listen for incoming requests | X
 
