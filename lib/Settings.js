--- conflicted
+++ resolved
@@ -25,8 +25,7 @@
         });
 
     var repositoryNames;
-    var full_name;
-    var short_name;
+    var name;
     var configJson;
     var thirdPartyFolders = [];
 
@@ -42,19 +41,13 @@
         return Promise.reject('`repositories` must be non-empty');
     }
     for (var i = 0; i < repositoryNames.length; i++) {
-        full_name = repositoryNames[i];
-        if (!/\//.test(full_name)) {
-            return Promise.reject('repository ' + full_name + ' must be in the form {user}/{repository}');
+        name = repositoryNames[i];
+        if (!/\//.test(name)) {
+            return Promise.reject('repository ' + name + ' must be in the form {user}/{repository}');
         }
-        // Modify repository names to be accessed by their short names
-        short_name = full_name.split('/')[1];
-        configJson[short_name] = configJson[full_name];
-        delete configJson[full_name];
-        repositoryNames[i] = short_name;
-
-        var repositorySettings = configJson[short_name];
+        var repositorySettings = configJson[name];
         if (!defined(repositorySettings.gitHubToken)) {
-            return Promise.reject('repository ' + short_name + ' must have a `gitHubToken`');
+            return Promise.reject('repository ' + name + ' must have a `gitHubToken`');
         }
 
         var checkChangesMd = repositorySettings.checkChangesMd;
@@ -77,17 +70,11 @@
             }
             repositorySettings.thirdPartyFolders = thirdPartyFoldersArray;
         }
-
         if (defined(repositorySettings.bumpStalePullRequests)) {
-            repositorySettings.bumpStalePullRequestsUrl = 'https://api.github.com/repos/' + full_name + '/pulls';
+            repositorySettings.bumpStalePullRequestsUrl = 'https://api.github.com/repos/' + name + '/pulls';
         }
     }
-<<<<<<< HEAD
-    nconf.set('repositories', configJson);
-    return Promise.resolve(repositoryNames);
-=======
     return Promise.resolve();
->>>>>>> a1d96d54
 };
 
 Object.defineProperties(Settings, {
