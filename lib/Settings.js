--- conflicted
+++ resolved
@@ -42,7 +42,6 @@
         return Promise.reject('`repositories` must be non-empty');
     }
     for (var i = 0; i < repositoryNames.length; i++) {
-<<<<<<< HEAD
         full_name = repositoryNames[i];
         if (!/\//.test(full_name)) {
             return Promise.reject('repository ' + full_name + ' must be in the form {user}/{repository}');
@@ -54,24 +53,17 @@
         delete configJson[full_name];
         repositoryNames[i] = short_name;
 
-        if (!defined(configJson[short_name]['gitHubToken'])) {
+        if (!defined(configJson[short_name].gitHubToken)) {
             return Promise.reject('repository ' + short_name + ' must have a `gitHubToken`');
         }
 
-        thirdPartyFolders = configJson[short_name]['thirdPartyFolders'];
-=======
-        name = repositoryNames[i];
-        if (!defined(configJson[name].gitHubToken)) {
-            return Promise.reject('repository ' + name + ' must have a `gitHubToken`');
-        }
+        var checkChangesMd = configJson[short_name].checkChangesMd;
+        var remindForum = configJson[short_name].remindForum;
+        configJson[short_name].checkChangesMd = defined(checkChangesMd) ? parseBoolean(checkChangesMd) : true;
+        configJson[short_name].remindForum = defined(remindForum) ? parseBoolean(remindForum) : true;
 
-        var checkChangesMd = configJson[name].checkChangesMd;
-        var remindForum = configJson[name].remindForum;
-        configJson[name].checkChangesMd = defined(checkChangesMd) ? parseBoolean(checkChangesMd) : true;
-        configJson[name].remindForum = defined(remindForum) ? parseBoolean(remindForum) : true;
+        thirdPartyFolders = configJson[short_name].thirdPartyFolders;
 
-        thirdPartyFolders = configJson[name].thirdPartyFolders;
->>>>>>> 5fc7f7de
         if (defined(thirdPartyFolders)) {
             var thirdPartyFoldersArray = thirdPartyFolders.split(',');
             for (var j = 0; j < thirdPartyFoldersArray.length; j++) {
@@ -83,16 +75,11 @@
                     thirdPartyFoldersArray[j] = folder + '/';
                 }
             }
-<<<<<<< HEAD
-            configJson[short_name]['thirdPartyFolders'] = thirdPartyFoldersArray;
+            configJson[short_name].thirdPartyFolders = thirdPartyFoldersArray;
         }
 
-        var bumpStalePullRequests = configJson[short_name]['bumpStalePullRequests'];
-        if (defined(bumpStalePullRequests)) {
+        if (defined(configJson[short_name].bumpStalePullRequests)) {
             configJson[short_name].bumpStalePullRequestsUrl = 'https://api.github.com/repos/' + full_name + '/pulls';
-=======
-            configJson[name].thirdPartyFolders = thirdPartyFoldersArray;
->>>>>>> 5fc7f7de
         }
     }
     nconf.set('repositories', configJson);
