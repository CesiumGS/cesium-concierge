'use strict';
var Cesium = require('cesium');
var Promise = require('bluebird');
var requestPromise = require('request-promise');

var dateLog = require('./dateLog');
var getUniqueMatch = require('./getUniqueMatch');
var checkStatus = require('./checkStatus');

var Check = Cesium.Check;
var defined = Cesium.defined;

module.exports = commentOnClosedIssue;

/** Post a comment on an issue/pull request that just closed, reminding the users to update Google Group forum links (if there
 * were any linked in the comments)
 *
 * @param {Object} jsonResponse GitHub Response for issue or pull_request (https://developer.github.com/v3/activity/events/types/#issuesevent)
 * @param {Object} headers Request headers
 * @return {Promise<http.IncomingMessage | String>} Response
 * @throws {DeveloperError} If `jsonResponse` or `headers` are not defined objects
 */
function commentOnClosedIssue(jsonResponse, headers) {
    Check.typeOf.object('jsonResponse', jsonResponse);
    Check.typeOf.object('headers', headers);
    var url;
    var commentsUrl;
    if (defined(jsonResponse.pull_request)) {
        url = jsonResponse.pull_request.url;
        commentsUrl = jsonResponse.pull_request.comments_url;
    } else {
        url = jsonResponse.issue.url;
        commentsUrl = jsonResponse.issue.comments_url;
    }
    return commentOnClosedIssue._implementation(url, commentsUrl, headers);
}

/** implementation
 *
 * @param {String} issueUrl issue url
 * @param {String} commentsUrl comment url
 * @param {Object} headers headers
 * @private
 * @returns {Promise<http.IncomingMessage | String>} message response or string with error description
 */
commentOnClosedIssue._implementation = function (issueUrl, commentsUrl, headers) {
    var comments = [];
    var linkMatches = [];

    return commentOnClosedIssue.get(issueUrl, headers)
    .then(function (issueResponse) {
        return checkStatus(issueResponse);
    })
    .then(function (issueResponse) {
        comments.push(issueResponse.body.body);
    })
    .then(function () {
        return commentOnClosedIssue.get(commentsUrl, headers);
    })
    .then(function (commentsJsonResponse) {
        return checkStatus(commentsJsonResponse);
    })
    .then(function (commentsJsonResponse) {
        commentsJsonResponse.body.forEach(function (commentJson) {
            comments.push(commentJson.body);
        });
        dateLog('Received comments: ' + comments);
        linkMatches = getUniqueMatch(comments, commentOnClosedIssue._googleLinkRegex);
        if (linkMatches.length === 0) {
            return Promise.resolve('No google group links found in comments!');
        }
        dateLog('Found these links in the comments: ' + linkMatches);
        var message = 'Please make sure to update:\n';
        linkMatches.forEach(function(match) {
            message += '- ' + match + '\n';
        });
        message += 'on this closed issue.\n\n__I am a bot__! Have a wonderful day!';
        return requestPromise.post({
            uri: commentsUrl,
            headers: headers,
            body: {
                body: message
            },
            json: true,
            resolveWithFullResponse: true
        });
    });
};

/** Helper getter
 *
 * @param {String} url URL
 * @param {Object} headers Headers
 * @return {Promise<http.IncomingMessage>} response
 */
commentOnClosedIssue.get = function (url, headers) {
    return requestPromise.get({
        uri: url,
        headers: headers,
        json: true,
        resolveWithFullResponse: true
    });
};

<<<<<<< HEAD
commentOnClosedIssue._googleLinkRegex = /https?:\/\/groups\.google\.com[^\s.,:]*/ig;
=======
/** Helper to check statusCode
 *
 * @param {Object} response JSON response
 * @return {boolean} true if the statusCode is 200
 */
function statusCodeIsOk(response) {
    dateLog('Received from server:' + JSON.stringify(response));
    if (response.statusCode === 200) {
        dateLog('Status code OK 200');
        return true;
    }
    dateLog('Status code ERROR: ' + response.statusCode + ', ' + response.statusMessage);
    return false;
}

commentOnClosedIssue._googleLinkRegex = /https?:\/\/groups\.google\.com[^\s.,:)\\]*/ig;
>>>>>>> cff4e3e9
<|MERGE_RESOLUTION|>--- conflicted
+++ resolved
@@ -102,23 +102,4 @@
     });
 };
 
-<<<<<<< HEAD
-commentOnClosedIssue._googleLinkRegex = /https?:\/\/groups\.google\.com[^\s.,:]*/ig;
-=======
-/** Helper to check statusCode
- *
- * @param {Object} response JSON response
- * @return {boolean} true if the statusCode is 200
- */
-function statusCodeIsOk(response) {
-    dateLog('Received from server:' + JSON.stringify(response));
-    if (response.statusCode === 200) {
-        dateLog('Status code OK 200');
-        return true;
-    }
-    dateLog('Status code ERROR: ' + response.statusCode + ', ' + response.statusMessage);
-    return false;
-}
-
-commentOnClosedIssue._googleLinkRegex = /https?:\/\/groups\.google\.com[^\s.,:)\\]*/ig;
->>>>>>> cff4e3e9
+commentOnClosedIssue._googleLinkRegex = /https?:\/\/groups\.google\.com[^\s.,:)\\]*/ig;