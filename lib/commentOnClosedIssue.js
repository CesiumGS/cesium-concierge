--- conflicted
+++ resolved
@@ -82,11 +82,7 @@
         linkMatches.forEach(function(match) {
             finalMessage += '- ' + match + '\n';
         });
-<<<<<<< HEAD
-        message += '\non this closed issue.\n\n__I am a bot__! Have a wonderful day!';
-=======
         finalMessage += messageAfterLinks;
->>>>>>> 5fc7f7de
         return requestPromise.post({
             uri: commentsUrl,
             headers: headers,
