--- conflicted
+++ resolved
@@ -70,31 +70,23 @@
     var commentsUrl = pullRequest.comments_url + '?sort=updated';
     var commitsUrl = pullRequest.commits_url;
 
-<<<<<<< HEAD
-    function processComments(commentsJsonResponse) {
-        var lastComment = commentsJsonResponse[commentsJsonResponse.length - 1];
-        var foundStop = stalePullRequest.foundStopComment(commentsJsonResponse);
-        var lastUpdateDate = moment(lastComment.updated_at).startOf('day');
-        var today = moment().startOf('day');
-        var daysSinceUpdate = today.diff(lastUpdateDate, 'days');
-=======
     function checkForUpdates(commentsJsonResponse, commitsJsonResponse) {
-        var pullRequestDate;
-        var lastComment;
-        var lastCommitDate = commitsJsonResponse[commitsJsonResponse.length - 1].commit.author.date;
+        var lastCommentDate;
+        var lastCommitDate = moment(commitsJsonResponse[commitsJsonResponse.length - 1].commit.author.date).startOf('date');
+
         if (commentsJsonResponse.length === 0) {
-            pullRequestDate = pullRequest.updated_at;
+            lastCommentDate = moment(pullRequest.updated_at).startOf('day');
         } else {
-            lastComment = commentsJsonResponse[commentsJsonResponse.length - 1];
-            pullRequestDate = lastComment.updated_at;
+            lastCommentDate = moment(commentsJsonResponse[commentsJsonResponse.length - 1].updated_at).startOf('day');
         }
 
         var foundStop = stalePullRequest._foundStopComment(commentsJsonResponse);
-        var daysSinceComment = stalePullRequest._daysSince(new Date(pullRequestDate));
-        var daysSinceLastCommit = stalePullRequest._daysSince(new Date(lastCommitDate));
+        var today = moment().startOf('day');
 
-        var daysSinceUpdate = Math.min(daysSinceLastCommit, daysSinceComment);
->>>>>>> d3c72a5f
+        var daysSinceComment = today.diff(lastCommentDate, 'days');
+        var daysSinceCommit = today.diff(lastCommitDate, 'days');
+
+        var daysSinceUpdate = Math.min(daysSinceComment, daysSinceCommit);
 
         if (!foundStop && daysSinceUpdate >= repositorySettings.maxDaysSinceUpdate) {
             var template = repositorySettings.stalePullRequestTemplate;
@@ -124,16 +116,7 @@
         });
 };
 
-<<<<<<< HEAD
-stalePullRequest.foundStopComment = function (commentsJsonResponse) {
-=======
-stalePullRequest._daysSince = function (date) {
-    var msPerDay = 24 * 60 * 60 * 1000;
-    return (Date.now() - date.getTime()) / msPerDay;
-};
-
 stalePullRequest._foundStopComment = function (commentsJsonResponse) {
->>>>>>> d3c72a5f
     for (var i = 0; i < commentsJsonResponse.length; i++){
         var comment = commentsJsonResponse[i].body.toLowerCase();
         var userName = commentsJsonResponse[i].user.login;
