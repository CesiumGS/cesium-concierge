{{#if firstTimeContributor }} 
Thank you so much for the pull request @{{ userName }}! I noticed this is your first pull request and I wanted to say welcome to the Cesium community!

The [Pull Request Guidelines](https://github.com/AnalyticalGraphicsInc/cesium/blob/master/CONTRIBUTING.md#pull-request-guidelines) is a handy reference for making sure your PR gets accepted quickly, so make sure to skim that.

Let's see if this is ready for review.
{{else}}
Thanks for the pull request @{{ userName }}! Let's see if this is ready for review.
{{/if}}
{{#if claEnabled}}
{{#if errorCla}}
* ⚠ There was an error checking the CLA! If this is your first contribution, please send in a [Contributor License Agreement](https://github.com/AnalyticalGraphicsInc/cesium/blob/master/CONTRIBUTING.md#contributor-license-agreement-cla).
  * Maintainers, this was the error I ran into while attempting to process the CLA check. Please resolve it to continue CLA checking.
  ```
  {{ errorCla }}
  ```
{{else}}
{{#if askForCla}}
* ❌ Missing CLA. 
  * Please send in a [Contributor License Agreement](https://github.com/AnalyticalGraphicsInc/cesium/blob/master/CONTRIBUTING.md#contributor-license-agreement-cla) (CLA) and comment back here to let us know to check this!
{{else}}
* ✔ Signed CLA found. 
{{/if}}
{{/if}}
<<<<<<< HEAD
=======

{{#if askAboutContributors}}
I noticed you haven't added yourself to `CONTRIBUTORS.md`. Please add yourself to that file and comment back here to let us know it's ready! 

{{/if}}

>>>>>>> 39808233
{{#if askAboutChanges}}
* ❔ [CHANGES.md]({{ repository_url }}/blob/master/CHANGES.md) was not updated.
  * If this change updates the public API in any way, please add a bullet point to `CHANGES.md`.
{{/if}}
{{#if askAboutThirdParty}}
* ❔ Third party change was made. 
  * Looks like a file in one of our ThirdParty folders (`{{ thirdPartyFolders }}`) has been added or modified. Please verify that it has a section in [LICENSE.md]({{ repository_url }}/blob/master/LICENSE.md) and that its license information is up to date with this new version. Once that's done, please comment back here to let us know!.
{{/if}}<|MERGE_RESOLUTION|>--- conflicted
+++ resolved
@@ -6,6 +6,10 @@
 Let's see if this is ready for review.
 {{else}}
 Thanks for the pull request @{{ userName }}! Let's see if this is ready for review.
+{{/if}}
+{{#if askAboutContributors}}
+* ❌ Missing `CONTRIBUTORS.md` entry.
+  * Please add yourself to the [contributors](@{{ contributorsUrl }}) file! 
 {{/if}}
 {{#if claEnabled}}
 {{#if errorCla}}
@@ -22,15 +26,6 @@
 * ✔ Signed CLA found. 
 {{/if}}
 {{/if}}
-<<<<<<< HEAD
-=======
-
-{{#if askAboutContributors}}
-I noticed you haven't added yourself to `CONTRIBUTORS.md`. Please add yourself to that file and comment back here to let us know it's ready! 
-
-{{/if}}
-
->>>>>>> 39808233
 {{#if askAboutChanges}}
 * ❔ [CHANGES.md]({{ repository_url }}/blob/master/CHANGES.md) was not updated.
   * If this change updates the public API in any way, please add a bullet point to `CHANGES.md`.
