'use strict';

var fsExtra = require('fs-extra');

var Promise = require('bluebird');
var requestPromise = require('request-promise');

var commentOnOpenedPullRequest = require('../../lib/commentOnOpenedPullRequest');
var RepositorySettings = require('../../lib/RepositorySettings');
var Settings = require('../../lib/Settings');

describe('commentOnOpenedPullRequest', function () {
    var filesUrl = 'url/files';
    var commentsUrl = 'https://api.github.com/repos/CesiumGS/cesium/issues/1/comments';
    var userName = 'boomerJones';
    var repositoryName = 'AnalyticalGraphics/cesium';
<<<<<<< HEAD
    var repositoryUrl = 'https://github.com/AnalyticalGraphicsInc/cesium';
    var repositoryContributorsUrl = 'https://api.github.com/repos/AnalyticalGraphicsInc/cesium/contributors';
=======
    var repositoryUrl = 'https://github.com/CesiumGS/cesium';
>>>>>>> a6597ae9
    var thirdPartyFolders = ['ThirdParty/', 'Source/ThirdParty/'];
    var baseBranch = 'main';
    var headBranch = 'feature';
    var headHtmlUrl = repositoryUrl;
    var headApiUrl = 'https://api.github.com/repos/CesiumGS/cesium';

    var pullRequestJson = {
        pull_request: {
            url: 'url',
            comments_url: commentsUrl,
            user: {
                login: userName
            },
            head: {
                ref: 'feature',
                repo: {
                    url: headApiUrl,
                    html_url: headHtmlUrl
                }
            },
            base: {
                ref: 'main'
            }
        },
        repository: {
            html_url: repositoryUrl,
            contributors_url: repositoryContributorsUrl,
            full_name: repositoryName
        }
    };

    var googleSheetsIndividualResponse = {
        data : {
            values : [
                ['boomerJones'],
                []//The spreadsheet may have an empty row
            ]
        }
    };

    var googleSheetsCorporateResponse = {
        data : {
            values : [
                [],
                ['Boomer Jones - boomerJones\nOmar Shehata - OmarShehata']
            ]
        }
    };

    beforeEach(function () {
        spyOnProperty(Settings, 'individualClaSheetID').and.returnValue('individual');
        spyOnProperty(Settings, 'corporateClaSheetID').and.returnValue('corporate');

        Settings.googleSheetsApi = {
            spreadsheets : {
                values : {
                    get : function(options) {
                        if (options.spreadsheetId === 'individual') {
                            return Promise.resolve(googleSheetsIndividualResponse);
                        } else if (options.spreadsheetId === 'corporate') {
                            return Promise.resolve(googleSheetsCorporateResponse);
                        }

                        return Promise.reject('Invalid sheet ID.');
                    }
                }
            }
        };
    });

    afterEach(function () {
        delete Settings['googleSheetsApi'];
    });

    it('throws if body is undefined', function () {
        expect(function () {
            commentOnOpenedPullRequest(undefined, {});
        }).toThrowError();
    });

    it('throws if headers is undefined', function () {
        expect(function () {
            commentOnOpenedPullRequest(pullRequestJson, undefined);
        }).toThrowError();
    });

    it('throws if json is not a pull request event', function () {
        var issueJson = fsExtra.readJsonSync('./specs/data/events/issue.json');
        expect(function () {
            commentOnOpenedPullRequest(issueJson, {});
        }).toThrowError();
    });

    it('passes expected parameters to implementation', function () {
        spyOn(commentOnOpenedPullRequest, '_implementation');

        var repositorySettings = new RepositorySettings();

        commentOnOpenedPullRequest(pullRequestJson, repositorySettings);

        expect(commentOnOpenedPullRequest._implementation).toHaveBeenCalledWith(filesUrl, commentsUrl, repositorySettings, userName, repositoryUrl, baseBranch, headBranch, headHtmlUrl, headApiUrl, repositoryContributorsUrl);
    });

    it('commentOnOpenedPullRequest._askAboutChanges works', function () {
        expect(commentOnOpenedPullRequest._askAboutChanges(['CHANGES.md'],'main')).toBe(false);
        expect(commentOnOpenedPullRequest._askAboutChanges(['file.txt'],'feature-branch')).toBe(false);

        expect(commentOnOpenedPullRequest._askAboutChanges([],'main')).toBe(true);
        expect(commentOnOpenedPullRequest._askAboutChanges(['file.txt'],'main')).toBe(true);
        expect(commentOnOpenedPullRequest._askAboutChanges(['CHANGES.MD'],'main')).toBe(true);
        expect(commentOnOpenedPullRequest._askAboutChanges(['leadingCHANGES.md'],'main')).toBe(true);
        expect(commentOnOpenedPullRequest._askAboutChanges(['CHANGES.mdtrailing'],'main')).toBe(true);
    });

    it('commentOnOpenedPullRequest._askAboutTests works', function () {
        expect(commentOnOpenedPullRequest._askAboutTests(['file.txt'])).toBe(false);
        expect(commentOnOpenedPullRequest._askAboutTests(['Specs/lib/testSpec.js'])).toBe(false);
        expect(commentOnOpenedPullRequest._askAboutTests(['Specs/lib/testSpec.js'], 'Specs/')).toBe(false);
        expect(commentOnOpenedPullRequest._askAboutTests(['specs/lib/testSpec.js'], 'Specs/')).toBe(false);

        expect(commentOnOpenedPullRequest._askAboutTests(['file.txt'], 'Specs/')).toBe(true);
    });

    it('commentOnOpenedPullRequest._askAboutThirdParty works', function () {
        expect(commentOnOpenedPullRequest._askAboutThirdParty(['ThirdParty/file.js'], ['ThirdParty'])).toBe(true);

        expect(commentOnOpenedPullRequest._askAboutThirdParty(['file.txt'], [])).toBe(false);
        expect(commentOnOpenedPullRequest._askAboutThirdParty(['file.txt'], undefined)).toBe(false);
        expect(commentOnOpenedPullRequest._askAboutThirdParty(['NotThirdParty/file.js'], ['ThirdParty'])).toBe(false);
    });

    it('commentOnOpenedPullRequest._implementation fetches latest repository settings.', function (done) {
        var pullRequestFilesUrl = 'pullRequestFilesUrl';
        var pullRequestCommentsUrl = 'pullRequestCommentsUrl';

        var repositorySettings = new RepositorySettings();

        spyOn(repositorySettings, 'fetchSettings').and.callFake(function() {
            return Promise.resolve(repositorySettings);
        });

        spyOn(requestPromise, 'post');

        spyOn(requestPromise, 'get').and.callFake(function (options) {
            if (options.url === pullRequestFilesUrl) {
                return Promise.resolve([
                    {filename: 'CHANGES.md'}
                ]);
            }
            return Promise.reject('Unknown url.');
        });

        commentOnOpenedPullRequest._implementation(pullRequestFilesUrl, pullRequestCommentsUrl, repositorySettings, userName, repositoryUrl)
            .then(function () {
                expect(repositorySettings.fetchSettings).toHaveBeenCalled();
                done();
            })
            .catch(done.fail);
    });

    it('commentOnOpenedPullRequest._implementation posts CLA confirmation if CHANGES.md was updated and there are no modified ThirdParty folders or CLA', function (done) {
        var pullRequestFilesUrl = 'pullRequestFilesUrl';
        var pullRequestCommentsUrl = 'pullRequestCommentsUrl';

        var repositorySettings = new RepositorySettings();

        spyOn(repositorySettings, 'fetchSettings').and.callFake(function() {
            return Promise.resolve(repositorySettings);
        });

        spyOn(requestPromise, 'post');

        spyOn(requestPromise, 'get').and.callFake(function (options) {
            if (options.url === pullRequestFilesUrl) {
                return Promise.resolve([
                    {filename: 'CHANGES.md'}
                ]);
            }
            return Promise.reject('Unknown url.');
        });

        commentOnOpenedPullRequest._implementation(pullRequestFilesUrl, pullRequestCommentsUrl, repositorySettings, userName, repositoryUrl)
            .then(function () {
                expect(requestPromise.post).toHaveBeenCalledWith({
                    url: pullRequestCommentsUrl,
                    headers: repositorySettings.headers,
                    body: {
                        body: repositorySettings.pullRequestOpenedTemplate({
                            userName: userName,
                            repository_url: repositoryUrl,
                            claEnabled: true,
                            askForCla: false,
                            askAboutChanges: false,
                            askAboutThirdParty: false,
                            thirdPartyFolders: thirdPartyFolders.join(', '),
                            headBranch: headBranch
                        })
                    },
                    json: true
                });
                done();
            })
            .catch(done.fail);
    });

    it('commentOnOpenedPullRequest._askForCla catches and reports errors with Google Sheets API', function () {
        var errorText = 'Google Sheets API failed.';

        spyOn(Settings.googleSheetsApi.spreadsheets.values, 'get').and.callFake(function () {
            return Promise.reject(errorText);
        });

        return commentOnOpenedPullRequest._askForCla(userName)
            .then(function() {
                fail('expected promise to reject.');
            })
            .catch(function(error) {
                expect(error).toBe(errorText);
            });
    });

    it('commentOnOpenedPullRequest._implementation catches and reports errors processing CLA check', function (done) {
        var pullRequestFilesUrl = 'pullRequestFilesUrl';
        var pullRequestCommentsUrl = 'pullRequestCommentsUrl';
        var errorCla = new Error('Error checking CLA.');
        var repositorySettings = new RepositorySettings();

        spyOn(repositorySettings, 'fetchSettings').and.callFake(function() {
            return Promise.resolve(repositorySettings);
        });

        spyOn(requestPromise, 'post');

        spyOn(requestPromise, 'get').and.callFake(function (options) {
            if (options.url === pullRequestFilesUrl) {
                return Promise.resolve([
                    {filename: 'CHANGES.md'}
                ]);
            }

            return Promise.reject('Unknown url.');
        });

        spyOn(commentOnOpenedPullRequest, '_askForCla').and.callFake(function () {
            return Promise.reject(errorCla);
        });

        commentOnOpenedPullRequest._implementation(pullRequestFilesUrl, pullRequestCommentsUrl, repositorySettings, userName, repositoryUrl)
            .then(function () {
                expect(requestPromise.post).toHaveBeenCalledWith({
                    url: pullRequestCommentsUrl,
                    headers: repositorySettings.headers,
                    body: {
                        body: repositorySettings.pullRequestOpenedTemplate({
                            userName: userName,
                            repository_url: repositoryUrl,
                            claEnabled: true,
                            askForCla: false,
                            errorCla: errorCla.toString(),
                            askAboutChanges: false,
                            askAboutThirdParty: false,
                            thirdPartyFolders: thirdPartyFolders.join(', '),
                            headBranch: headBranch
                        })
                    },
                    json: true
                });
                done();
            })
            .catch(done.fail);
    });

    it('commentOnOpenedPullRequest._implementation posts if CHANGES.md was not updated and there are no modified ThirdParty folders or CLA', function (done) {
        var pullRequestFilesUrl = 'pullRequestFilesUrl';
        var pullRequestCommentsUrl = 'pullRequestCommentsUrl';

        var repositorySettings = new RepositorySettings({
            thirdPartyFolders: thirdPartyFolders.join(',')
        });

        spyOn(repositorySettings, 'fetchSettings').and.callFake(function() {
            return Promise.resolve(repositorySettings);
        });

        spyOn(requestPromise, 'post');

        spyOn(requestPromise, 'get').and.callFake(function (options) {
            if (options.url === pullRequestFilesUrl) {
                return Promise.resolve([
                    {filename: 'notCHANGES.md'}
                ]);
            }
            return Promise.reject('Unknown url.');
        });

        commentOnOpenedPullRequest._implementation(pullRequestFilesUrl, pullRequestCommentsUrl, repositorySettings, userName, repositoryUrl, baseBranch, headBranch)
            .then(function () {
                expect(requestPromise.post).toHaveBeenCalledWith({
                    url: pullRequestCommentsUrl,
                    headers: repositorySettings.headers,
                    body: {
                        body: repositorySettings.pullRequestOpenedTemplate({
                            userName: userName,
                            repository_url: repositoryUrl,
                            claEnabled: true,
                            askForCla: false,
                            askAboutChanges: true,
                            askAboutThirdParty: false,
                            thirdPartyFolders: thirdPartyFolders.join(', '),
                            headBranch: headBranch
                        })
                    },
                    json: true
                });
                done();
            })
            .catch(done.fail);
    });

    it('commentOnOpenedPullRequest._implementation does not post when the target branch is not main', function (done) {
        var pullRequestFilesUrl = 'pullRequestFilesUrl';
        var pullRequestCommentsUrl = 'pullRequestCommentsUrl';

        var repositorySettings = new RepositorySettings({
            thirdPartyFolders: thirdPartyFolders.join(',')
        });

        spyOn(repositorySettings, 'fetchSettings').and.callFake(function() {
            return Promise.resolve(repositorySettings);
        });

        spyOn(requestPromise, 'post');

        spyOn(requestPromise, 'get').and.callFake(function (options) {
            if (options.url === pullRequestFilesUrl) {
                return Promise.resolve([
                    {filename: 'notCHANGES.md'}
                ]);
            }
            return Promise.reject('Unknown url.');
        });

        commentOnOpenedPullRequest._implementation(pullRequestFilesUrl, pullRequestCommentsUrl, repositorySettings, userName, repositoryUrl, 'feature-branch')
            .then(function () {
                expect(requestPromise.post).toHaveBeenCalledWith({
                    url: pullRequestCommentsUrl,
                    headers: repositorySettings.headers,
                    body: {
                        body: repositorySettings.pullRequestOpenedTemplate({
                            userName: userName,
                            repository_url: repositoryUrl,
                            claEnabled: true,
                            askForCla: false,
                            askAboutChanges: false,
                            askAboutThirdParty: false,
                            thirdPartyFolders: thirdPartyFolders.join(', '),
                            headBranch: headBranch
                        })
                    },
                    json: true
                });
                done();
            })
            .catch(done.fail);
    });

    it('commentOnOpenedPullRequest._implementation posts if CHANGES.md was updated but there are modified ThirdParty folders', function (done) {
        var pullRequestFilesUrl = 'pullRequestFilesUrl';
        var pullRequestCommentsUrl = 'pullRequestCommentsUrl';

        var repositorySettings = new RepositorySettings({
            thirdPartyFolders: thirdPartyFolders.join(',')
        });

        spyOn(repositorySettings, 'fetchSettings').and.callFake(function() {
            return Promise.resolve(repositorySettings);
        });

        spyOn(requestPromise, 'post');

        spyOn(requestPromise, 'get').and.callFake(function (options) {
            if (options.url === pullRequestFilesUrl) {
                return Promise.resolve([
                    {filename: 'CHANGES.md'},
                    {filename: 'ThirdParty/stuff.js'}
                ]);
            }
            return Promise.reject('Unknown url.');
        });

        commentOnOpenedPullRequest._implementation(pullRequestFilesUrl, pullRequestCommentsUrl, repositorySettings, userName, repositoryUrl)
            .then(function () {
                expect(requestPromise.post).toHaveBeenCalledWith({
                    url: pullRequestCommentsUrl,
                    headers: repositorySettings.headers,
                    body: {
                        body: repositorySettings.pullRequestOpenedTemplate({
                            userName: userName,
                            repository_url: repositoryUrl,
                            claEnabled: true,
                            askForCla: false,
                            askAboutChanges: false,
                            askAboutThirdParty: true,
                            thirdPartyFolders: thirdPartyFolders.join(', '),
                            headBranch: headBranch
                        })
                    },
                    json: true
                });
                done();
            })
            .catch(done.fail);
    });

    it('commentOnOpenedPullRequest._implementation posts if CHANGES.md was not updated and there are modified ThirdParty folders', function (done) {
        var pullRequestFilesUrl = 'pullRequestFilesUrl';
        var pullRequestCommentsUrl = 'pullRequestCommentsUrl';

        var repositorySettings = new RepositorySettings({
            thirdPartyFolders: thirdPartyFolders.join(',')
        });

        spyOn(repositorySettings, 'fetchSettings').and.callFake(function() {
            return Promise.resolve(repositorySettings);
        });

        spyOn(requestPromise, 'post');

        spyOn(requestPromise, 'get').and.callFake(function (options) {
            if (options.url === pullRequestFilesUrl) {
                return Promise.resolve([
                    {filename: 'ThirdParty/stuff.js'}
                ]);
            }
            return Promise.reject('Unknown url.');
        });

        commentOnOpenedPullRequest._implementation(pullRequestFilesUrl, pullRequestCommentsUrl, repositorySettings, userName, repositoryUrl, baseBranch, headBranch)
            .then(function () {
                expect(requestPromise.post).toHaveBeenCalledWith({
                    url: pullRequestCommentsUrl,
                    headers: repositorySettings.headers,
                    body: {
                        body: repositorySettings.pullRequestOpenedTemplate({
                            userName: userName,
                            repository_url: repositoryUrl,
                            claEnabled: true,
                            askForCla: false,
                            askAboutChanges: true,
                            askAboutThirdParty: true,
                            thirdPartyFolders: thirdPartyFolders.join(', '),
                            headBranch: headBranch
                        })
                    },
                    json: true
                });
                done();
            })
            .catch(done.fail);
    });

    it('commentOnOpenedPullRequest._implementation posts if CHANGES.md was not updated and there are modified ThirdParty folders, and CLA check succeeded.', function (done) {
        var pullRequestFilesUrl = 'pullRequestFilesUrl';
        var pullRequestCommentsUrl = 'pullRequestCommentsUrl';
        var claUrl = 'cla.json';

        var repositorySettings = new RepositorySettings({
            thirdPartyFolders: thirdPartyFolders.join(','),
            claUrl: claUrl
        });

        spyOn(repositorySettings, 'fetchSettings').and.callFake(function() {
            return Promise.resolve(repositorySettings);
        });

        spyOn(requestPromise, 'post');

        spyOn(requestPromise, 'get').and.callFake(function (options) {
            if (options.url === pullRequestFilesUrl) {
                return Promise.resolve([
                    {filename: 'ThirdParty/stuff.js'}
                ]);
            }
            if (options.url === claUrl) {
                var content = Buffer.from(JSON.stringify([{gitHub: userName}])).toString('base64');
                return Promise.resolve({
                    content: content
                });
            }
            return Promise.reject('Unknown url.');
        });

        commentOnOpenedPullRequest._implementation(pullRequestFilesUrl, pullRequestCommentsUrl, repositorySettings, userName, repositoryUrl, baseBranch, headBranch)
            .then(function () {
                expect(requestPromise.post).toHaveBeenCalledWith({
                    url: pullRequestCommentsUrl,
                    headers: repositorySettings.headers,
                    body: {
                        body: repositorySettings.pullRequestOpenedTemplate({
                            userName: userName,
                            repository_url: repositoryUrl,
                            claEnabled: true,
                            askForCla: false,
                            askAboutChanges: true,
                            askAboutThirdParty: true,
                            thirdPartyFolders: thirdPartyFolders.join(', '),
                            headBranch: headBranch
                        })
                    },
                    json: true
                });
                done();
            })
            .catch(done.fail);
    });

    it('commentOnOpenedPullRequest._implementation posts if CHANGES.md was not updated and there are modified ThirdParty folders, and CLA check failed.', function (done) {
        var pullRequestFilesUrl = 'pullRequestFilesUrl';
        var pullRequestCommentsUrl = 'pullRequestCommentsUrl';
        var newContributor = 'newContributor';

        var repositorySettings = new RepositorySettings({
            thirdPartyFolders: thirdPartyFolders.join(',')
        });

        spyOn(repositorySettings, 'fetchSettings').and.callFake(function() {
            return Promise.resolve(repositorySettings);
        });

        spyOn(requestPromise, 'post');

        spyOn(requestPromise, 'get').and.callFake(function (options) {
            if (options.url === pullRequestFilesUrl) {
                return Promise.resolve([
                    {filename: 'ThirdParty/stuff.js'}
                ]);
            }

            return Promise.reject('Unknown url.');
        });

        commentOnOpenedPullRequest._implementation(pullRequestFilesUrl, pullRequestCommentsUrl, repositorySettings, newContributor, repositoryUrl, baseBranch, headBranch)
            .then(function () {
                expect(requestPromise.post).toHaveBeenCalledWith({
                    url: pullRequestCommentsUrl,
                    headers: repositorySettings.headers,
                    body: {
                        body: repositorySettings.pullRequestOpenedTemplate({
                            userName: newContributor,
                            repository_url: repositoryUrl,
                            claEnabled: true,
                            askForCla: true,
                            askAboutChanges: true,
                            askAboutThirdParty: true,
                            thirdPartyFolders: thirdPartyFolders.join(', '),
                            headBranch: headBranch
                        })
                    },
                    json: true
                });
                done();
            })
            .catch(done.fail);
    });

    it('commentOnOpenedPullRequest._implementation reminds user to add to CONTRIBUTORS.md.', function (done) {
        var pullRequestFilesUrl = 'pullRequestFilesUrl';
        var pullRequestCommentsUrl = 'pullRequestCommentsUrl';
        var contributorsPath = 'CONTRIBUTORS.md';
        var apiUrl = headApiUrl + '/contents/' + contributorsPath + '?ref=' + headBranch;
        var htmlUrl =  headHtmlUrl + '/blob/' + headBranch + '/' + contributorsPath;
        var newContributor = 'newContributor';

        var repositorySettings = new RepositorySettings({
            contributorsPath: contributorsPath,
        });

        spyOn(repositorySettings, 'fetchSettings').and.callFake(function() {
            return Promise.resolve(repositorySettings);
        });

        spyOn(requestPromise, 'post');

        spyOn(requestPromise, 'get').and.callFake(function (options) {
            if (options.url === pullRequestFilesUrl) {
                return Promise.resolve([
                    {filename: 'file.txt'}
                ]);
            }

            if (options.url === apiUrl) {
                var content = Buffer.from('* [Jane Doe](https://github.com/JaneDoe)\n* [Boomer Jones](https://github.com/' + userName + ')').toString('base64');
                return Promise.resolve({
                    content: content
                });
            }

            return Promise.reject('Unknown url: ' + options.url);
        });

        commentOnOpenedPullRequest._implementation(pullRequestFilesUrl, pullRequestCommentsUrl, repositorySettings, newContributor, repositoryUrl, baseBranch, headBranch, headHtmlUrl, headApiUrl, repositoryContributorsUrl)
            .then(function () {
                expect(requestPromise.post).toHaveBeenCalledWith({
                    url: pullRequestCommentsUrl,
                    headers: repositorySettings.headers,
                    body: {
                        body: repositorySettings.pullRequestOpenedTemplate({
                            userName: newContributor,
                            repository_url: repositoryUrl,
                            claEnabled: true,
                            askForCla: true,
                            askAboutContributors: true,
                            contributorsUrl: htmlUrl,
                            askAboutChanges: true,
                            headBranch: headBranch
                        })
                    },
                    json: true
                });
                done();
            })
            .catch(done.fail);
    });

    it('commentOnOpenedPullRequest._implementation reminds informs about first time user using GitHub Contributors', function (done) {
        var pullRequestFilesUrl = 'pullRequestFilesUrl';
        var pullRequestCommentsUrl = 'pullRequestCommentsUrl';
        var newContributor = 'newContributor';

        var repositorySettings = new RepositorySettings({
            contributorsFromGitHub: true
        });

        spyOn(repositorySettings, 'fetchSettings').and.callFake(function() {
            return Promise.resolve(repositorySettings);
        });

        spyOn(requestPromise, 'post');

        spyOn(requestPromise, 'get').and.callFake(function (options) {
            if (options.url === pullRequestFilesUrl) {
                return Promise.resolve([
                    {filename: 'file.txt'}
                ]);
            }

            if (options.url === repositoryContributorsUrl) {
                return Promise.resolve([]);
            }

            return Promise.reject('Unknown url: ' + options.url);
        });

        commentOnOpenedPullRequest._implementation(pullRequestFilesUrl, pullRequestCommentsUrl, repositorySettings, newContributor, repositoryUrl, baseBranch, headBranch, headHtmlUrl, headApiUrl, repositoryContributorsUrl)
            .then(function () {
                expect(requestPromise.post).toHaveBeenCalledWith({
                    url: pullRequestCommentsUrl,
                    headers: repositorySettings.headers,
                    body: {
                        body: repositorySettings.pullRequestOpenedTemplate({
                            userName: newContributor,
                            repository_url: repositoryUrl,
                            claEnabled: true,
                            askForCla: true,
                            askAboutContributors: true,
                            askAboutChanges: true,
                            headBranch: headBranch
                        })
                    },
                    json: true
                });
                done();
            })
            .catch(done.fail);
    });

    it('commentOnOpenedPullRequest._implementation does not post reminder about CONTRIBUTORS.md if user is already in there.', function (done) {
        var pullRequestFilesUrl = 'pullRequestFilesUrl';
        var pullRequestCommentsUrl = 'pullRequestCommentsUrl';
        var contributorsPath = 'CONTRIBUTORS.md';
        var apiUrl = headApiUrl + '/contents/' + contributorsPath + '?ref=' + headBranch;

        var repositorySettings = new RepositorySettings({
            contributorsPath: contributorsPath
        });

        spyOn(repositorySettings, 'fetchSettings').and.callFake(function() {
            return Promise.resolve(repositorySettings);
        });

        spyOn(requestPromise, 'post');

        spyOn(requestPromise, 'get').and.callFake(function (options) {
            if (options.url === pullRequestFilesUrl) {
                return Promise.resolve([
                    {filename: 'file.txt'}
                ]);
            }

            if (options.url === apiUrl) {
                var content = Buffer.from('* [Jane Doe](https://github.com/JaneDoe)\n* [Boomer Jones](https://github.com/' + userName + ')').toString('base64');
                return Promise.resolve({
                    content: content
                });
            }
            return Promise.reject('Unknown url: ' + options.url);
        });

        commentOnOpenedPullRequest._implementation(pullRequestFilesUrl, pullRequestCommentsUrl, repositorySettings, userName, repositoryUrl, baseBranch, headBranch, headHtmlUrl, headApiUrl, repositoryContributorsUrl)
            .then(function () {
                expect(requestPromise.post).toHaveBeenCalledWith({
                    url: pullRequestCommentsUrl,
                    headers: repositorySettings.headers,
                    body: {
                        body: repositorySettings.pullRequestOpenedTemplate({
                            userName: userName,
                            repository_url: repositoryUrl,
                            claEnabled: true,
                            askAboutContributors: false,
                            askAboutChanges: true,
                            headBranch: headBranch
                        })
                    },
                    json: true
                });
                done();
            })
            .catch(done.fail);
    });

    it('commentOnOpenedPullRequest._implementation does not remind existing contributor using GitHub Contributors', function (done) {
        var pullRequestFilesUrl = 'pullRequestFilesUrl';
        var pullRequestCommentsUrl = 'pullRequestCommentsUrl';

        var repositorySettings = new RepositorySettings({
            contributorsFromGitHub: true
        });

        spyOn(repositorySettings, 'fetchSettings').and.callFake(function() {
            return Promise.resolve(repositorySettings);
        });

        spyOn(requestPromise, 'post');

        spyOn(requestPromise, 'get').and.callFake(function (options) {
            if (options.url === pullRequestFilesUrl) {
                return Promise.resolve([
                    {filename: 'file.txt'}
                ]);
            }

            if (options.url === repositoryContributorsUrl) {
                return Promise.resolve([{
                    login: userName
                }]);
            }

            return Promise.reject('Unknown url: ' + options.url);
        });

        commentOnOpenedPullRequest._implementation(pullRequestFilesUrl, pullRequestCommentsUrl, repositorySettings, userName, repositoryUrl, baseBranch, headBranch, headHtmlUrl, headApiUrl, repositoryContributorsUrl)
            .then(function () {
                expect(requestPromise.post).toHaveBeenCalledWith({
                    url: pullRequestCommentsUrl,
                    headers: repositorySettings.headers,
                    body: {
                        body: repositorySettings.pullRequestOpenedTemplate({
                            userName: userName,
                            repository_url: repositoryUrl,
                            claEnabled: true,
                            askAboutContributors: false,
                            askAboutChanges: true,
                            headBranch: headBranch
                        })
                    },
                    json: true
                });
                done();
            })
            .catch(done.fail);
    });

    it('works when Google Sheets API is not configured', function () {
        var pullRequestFilesUrl = 'pullRequestFilesUrl';
        var pullRequestCommentsUrl = 'pullRequestCommentsUrl';

        Settings.googleSheetsApi = undefined;

        var repositorySettings = new RepositorySettings();

        spyOn(repositorySettings, 'fetchSettings').and.callFake(function() {
            return Promise.resolve(repositorySettings);
        });

        spyOn(requestPromise, 'post');

        spyOn(requestPromise, 'get').and.callFake(function (options) {
            if (options.url === pullRequestFilesUrl) {
                return Promise.resolve([
                    {filename: 'CHANGES.md'}
                ]);
            }
            return Promise.reject('Unknown url.');
        });

        return commentOnOpenedPullRequest._implementation(pullRequestFilesUrl, pullRequestCommentsUrl, repositorySettings, userName, repositoryUrl)
            .then(function () {
                expect(requestPromise.post).toHaveBeenCalledWith({
                    url: pullRequestCommentsUrl,
                    headers: repositorySettings.headers,
                    body: {
                        body: repositorySettings.pullRequestOpenedTemplate({
                            userName: userName,
                            repository_url: repositoryUrl,
                            claEnabled: false,
                            askAboutChanges: false,
                            askAboutThirdParty: false,
                            thirdPartyFolders: thirdPartyFolders.join(', '),
                            headBranch: headBranch
                        })
                    },
                    json: true
                });
            });
        });
});<|MERGE_RESOLUTION|>--- conflicted
+++ resolved
@@ -13,13 +13,9 @@
     var filesUrl = 'url/files';
     var commentsUrl = 'https://api.github.com/repos/CesiumGS/cesium/issues/1/comments';
     var userName = 'boomerJones';
-    var repositoryName = 'AnalyticalGraphics/cesium';
-<<<<<<< HEAD
-    var repositoryUrl = 'https://github.com/AnalyticalGraphicsInc/cesium';
-    var repositoryContributorsUrl = 'https://api.github.com/repos/AnalyticalGraphicsInc/cesium/contributors';
-=======
+    var repositoryName = 'CesiumGS/cesium';
     var repositoryUrl = 'https://github.com/CesiumGS/cesium';
->>>>>>> a6597ae9
+    var repositoryContributorsUrl = 'https://api.github.com/repos/CesiumGS/cesium/contributors';
     var thirdPartyFolders = ['ThirdParty/', 'Source/ThirdParty/'];
     var baseBranch = 'main';
     var headBranch = 'feature';
